--- conflicted
+++ resolved
@@ -161,25 +161,6 @@
 --       exact ⟨ queryBind' i q _ (fun a =>Classical.choose (hBind' a)), by simp [map_bind, h'] ⟩
 --     | failure' _ => by sorry
 
-<<<<<<< HEAD
-end OracleComp
-
-variable {m : Type u → Type v} [Monad m] [LawfulMonad m]
-    {m' : Type u → Type v} [Monad m'] [LawfulMonad m']
-
-namespace QueryImpl
-
-variable {ι : Type u} [DecidableEq ι] {spec : OracleSpec ι} [spec.DecidableEq] {m : Type u → Type v}
-  [Monad m]
-
-/-- Compose a query implementation from `spec` to some monad `m`, with a further monad homomorphism
-  from `m` to `m'`. -/
-def composeM {m' : Type u → Type v} [Monad m'] (hom : m →ᵐ m') (so : QueryImpl spec m) :
-    QueryImpl spec m' where
-  impl | query i t => hom (so.impl (query i t))
-
-end QueryImpl
-=======
 
 
 /-!
@@ -270,4 +251,19 @@
 
 
 end OracleComp
->>>>>>> fb6f26ad
+
+variable {m : Type u → Type v} [Monad m] [LawfulMonad m]
+    {m' : Type u → Type v} [Monad m'] [LawfulMonad m']
+
+namespace QueryImpl
+
+variable {ι : Type u} [DecidableEq ι] {spec : OracleSpec ι} [spec.DecidableEq] {m : Type u → Type v}
+  [Monad m]
+
+/-- Compose a query implementation from `spec` to some monad `m`, with a further monad homomorphism
+  from `m` to `m'`. -/
+def composeM {m' : Type u → Type v} [Monad m'] (hom : m →ᵐ m') (so : QueryImpl spec m) :
+    QueryImpl spec m' where
+  impl | query i t => hom (so.impl (query i t))
+
+end QueryImpl