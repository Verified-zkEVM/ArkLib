/-
Copyright (c) 2024-2025 ArkLib Contributors. All rights reserved.
Released under Apache 2.0 license as described in the file LICENSE.
Authors: Katerina Hristova, František Silváši, Julian Sutherland
-/

import Mathlib.InformationTheory.Hamming
import Mathlib.Analysis.Normed.Field.Lemmas
import ArkLib.Data.CodingTheory.Basic

namespace ListDecodable

noncomputable section

<<<<<<< HEAD
variable {ι : Type*} [Fintype ι]
         {F : Type*}
=======
variable {ι : Type*}
         {F : Type*} [DecidableEq F]
>>>>>>> 9b93211e

abbrev Code.{u, v} (ι : Type u) (S : Type v) : Type (max u v) := Set (ι → S)

/--
Hamming ball of radius `r` centred at a word `y`.
-/
def hammingBall (C : Code ι F) (y : ι → F) (r : ℕ) : Code ι F :=
  { c | c ∈ C ∧ hammingDist y c ≤ r }

/--
Ball of radius `r` centred at a word `y` with respect to the relative Hamming distance.
-/
def relHammingBall (C : Code ι F) (y : ι → F) (r : ℝ)  : Code ι F :=
  { c | c ∈ C ∧ dist y c ≤ r }

/--
The number of close codewords to a given word `y` with respect to the Hamming distance metric.
-/
def listOfCloseCodewords (C : Code ι F) (y : ι → F) (r : ℕ) : ℕ :=
  Nat.card (hammingBall C y r)

/--
The number of close codewords to a given word `y` with respect to the relative Hamming
distance metric.
-/
def listOfCloseCodewordsRel (C : Code ι F) (y : ι → F) (r : ℝ) : ℕ :=
  Nat.card (relHammingBall C y r)

/--
The code `C` is `(r,ℓ)`-list decodable.

- Remark:
   Note that the number of codewords `ℓ` in the Hamming ball of radius `r`
   centred around `y` is a real number. The reasoning for this is to accommodate the statement of
   the Johnson Bound Theorem. For simplicity and ease of proving statements, `ℓ` can be considered a
   a natural number by taking the floor of the real value. This will not lead to information loss
   since the cardinality of the set of close codewords is a natural number anyway.
-/
def listDecodable (C : Code ι F) (r : ℝ) (ℓ : ℝ) : Prop :=
  ∀ y : ι → F, listOfCloseCodewordsRel C y r ≤ ℓ

section

variable {C : Code ι F} {y : ι → F} {n : ℕ} {r : ℝ} {ℓ : ℝ}

lemma listOfCloseCodewords_eq_zero :
  listOfCloseCodewords C y n = 0 ↔ IsEmpty (hammingBall C y n) ∨ Infinite (hammingBall C y n) := by
  simp [listOfCloseCodewords, Nat.card_eq_zero]

lemma listOfCloseCodewordsRel_eq_zero :
  listOfCloseCodewordsRel C y r = 0 ↔
  IsEmpty (relHammingBall C y r) ∨ Infinite (relHammingBall C y r) := by
  simp [listOfCloseCodewordsRel, Nat.card_eq_zero]

end

end

end ListDecodable<|MERGE_RESOLUTION|>--- conflicted
+++ resolved
@@ -12,13 +12,8 @@
 
 noncomputable section
 
-<<<<<<< HEAD
 variable {ι : Type*} [Fintype ι]
          {F : Type*}
-=======
-variable {ι : Type*}
-         {F : Type*} [DecidableEq F]
->>>>>>> 9b93211e
 
 abbrev Code.{u, v} (ι : Type u) (S : Type v) : Type (max u v) := Set (ι → S)
 
