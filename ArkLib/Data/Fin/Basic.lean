/-
Copyright (c) 2024-2025 ArkLib Contributors. All rights reserved.
Released under Apache 2.0 license as described in the file LICENSE.
Authors: Quang Dao, František Silváši
-/
import Mathlib.Algebra.BigOperators.Fin
import Mathlib.Algebra.Order.Ring.Nat
import Mathlib.Algebra.Order.Sub.Basic
import Mathlib.Algebra.Polynomial.Eval.Defs
import Mathlib.Data.Fin.Tuple.Take
import Batteries.Data.Fin.Fold
import ArkLib.Data.Math.DepCast

/-!
  # Lemmas on `Fin` and `Fin`-indexed tuples

  We define operations on `Fin` and `Fin`-indexed tuples that are needed for ArkLib.
-/

universe u v w

-- We may need special naming for these objects `FinTuple` and `FinVec`
-- in order to consolidate a pattern that we find in this development
-- i.e. `ProtocolSpec` is a `FinVec`, `(Full)Transcript` is a `FinTuple`, and so on

/-- A `FinVec` is a `FinTuple` with a constant type family, i.e. `Fin n → α`. -/
abbrev FinVec (α : Sort u) (n : ℕ) : Sort _ := Fin n → α

def IndexedByFinVec (α : Sort u) (n : ℕ) := (β : FinVec α n) → Type v

/-- A `FinTuple` of size `n` and type family `α` is a dependent function `(i : Fin n) → α i`. -/
abbrev FinTuple (n : ℕ) (α : FinVec (Sort u) n) : Sort _ := (i : Fin n) → α i

/-- Cast a `FinTuple` across an equality `n' = n` and a family of equalities
  `∀ i, α (Fin.cast h i) = α' i`.

  Since this is a pull-back, we state the equalities in the other direction (i.e. `n' = n` instead
  of `n = n'`) -/
def FinTuple.cast {n n' : ℕ} {α : Fin n → Sort u} {α' : Fin n' → Sort u}
    (h : n' = n) (hα : ∀ i, α (Fin.cast h i) = α' i) (v : FinTuple n α) :
      FinTuple n' α' :=
  fun i => _root_.cast (hα i) (v (Fin.cast h i))

/-- Version of `funext_iff` for dependent functions `f : (x : α) → β x` and
`g : (x : α') → β' x`. -/
theorem funext_heq_iff {α α' : Sort u} {β : α → Sort v} {β' : α' → Sort v}
    {f : (x : α) → β x} {g : (x : α') → β' x} (ha : α = α') (hb : ∀ x, β x = β' (cast ha x)) :
      HEq f g ↔ ∀ x, HEq (f x) (g (cast ha x)) := by
  subst ha
  have : β = β' := funext hb
  subst this
  simp [funext_iff]

alias ⟨_, funext_heq⟩ := funext_heq_iff

theorem funext₂_iff {α : Sort u} {β : α → Sort v} {γ : (a : α) → β a → Sort w}
    {f g : (a : α) → (b : β a) → γ a b} : f = g ↔ ∀ a b, f a b = g a b := by
  simp [funext_iff]

/-- Version of `funext₂_iff` for heterogeneous equality. -/
theorem funext₂_heq_iff {α α' : Sort u} {β : α → Sort v} {β' : α' → Sort v}
    {γ : (a : α) → β a → Sort w} {γ' : (a : α') → β' a → Sort w}
    {f : (a : α) → (b : β a) → γ a b} {g : (a : α') → (b : β' a) → γ' a b}
    (ha : α = α') (hb : ∀ a, β a = β' (cast ha a))
    (hc : ∀ a b, γ a b = γ' (cast ha a) (cast (hb a) b)) :
      HEq f g ↔ ∀ a b, HEq (f a b) (g (cast ha a) (cast (hb a) b)) := by
  subst ha
  have : β = β' := funext hb
  subst this
  have : γ = γ' := funext₂ hc
  subst this
  simp [funext₂_iff]

alias ⟨_, funext₂_heq⟩ := funext₂_heq_iff

namespace Fin

open Function

/-- Version of `Fin.heq_fun_iff` for dependent functions `f : (i : Fin k) → α i`. -/
protected theorem heq_fun_iff' {k l : ℕ} {α : Fin k → Sort u} {β : Fin l → Sort u} (h : k = l)
    (h' : ∀ i : Fin k, (α i) = (β (Fin.cast h i))) {f : (i : Fin k) → α i} {g : (j : Fin l) → β j} :
    HEq f g ↔ ∀ i : Fin k, HEq (f i) (g (Fin.cast h i)) := by
  subst h
  simp only [cast_eq_self]
  exact funext_heq_iff rfl h'

/-- Casting a `Fin` doesn't change its value. -/
@[simp]
theorem cast_val {m n : ℕ} (h : m = n) (a : Fin m) : (Fin.cast h a).val = a.val := by
  subst h; simp

@[simp]
theorem induction_one {motive : Fin 2 → Sort*} {zero : motive 0}
    {succ : ∀ i : Fin 1, motive i.castSucc → motive i.succ} :
      induction (motive := motive) zero succ (last 1) = succ 0 zero := rfl

/-- Alternate version of `Fin.induction_one` that uses `1 : Fin 2` instead of `last 1`. -/
@[simp]
theorem induction_one' {motive : Fin 2 → Sort*} {zero : motive 0}
    {succ : ∀ i : Fin 1, motive i.castSucc → motive i.succ} :
      induction (motive := motive) zero succ (1 : Fin 2) = succ 0 zero := rfl

@[simp]
theorem induction_two {motive : Fin 3 → Sort*} {zero : motive 0}
    {succ : ∀ i : Fin 2, motive i.castSucc → motive i.succ} :
      induction (motive := motive) zero succ (last 2) = succ 1 (succ 0 zero) := rfl

/-- Alternate version of `Fin.induction_two` that uses `2 : Fin 3` instead of `last 2`. -/
@[simp]
theorem induction_two' {motive : Fin 3 → Sort*} {zero : motive 0}
    {succ : ∀ i : Fin 2, motive i.castSucc → motive i.succ} :
      induction (motive := motive) zero succ (2 : Fin 3) = succ 1 (succ 0 zero) := by rfl

/-- Heterogeneous equality on `Fin.induction` -/
theorem induction_heq {n n' : ℕ} {motive : Fin (n + 1) → Sort u} {motive' : Fin (n' + 1) → Sort u}
    {zero : motive 0} {zero' : motive' 0}
    {succ : ∀ i : Fin n, motive i.castSucc → motive i.succ}
    {succ' : ∀ i : Fin n', motive' i.castSucc → motive' i.succ}
    {i : Fin (n + 1)} {i' : Fin (n' + 1)}
    (hn : n = n') (hmotive : HEq motive motive') (hzero : HEq zero zero')
    (hsucc : HEq succ succ') (hi : HEq i i') :
      HEq (induction (motive := motive) zero succ i)
        (induction (motive := motive') zero' succ' i') := by
  subst hn; subst hmotive; subst hzero; subst hsucc; subst hi; rfl

theorem induction_init {n : ℕ} {motive : Fin (n + 2) → Sort*} {zero : motive 0}
    {succ : ∀ i : Fin (n + 1), motive i.castSucc → motive i.succ} {i : Fin (n + 1)} :
      induction (motive := motive) zero succ i.castSucc =
        induction (motive := Fin.init motive) zero (fun j x => succ j.castSucc x) i := by
  induction i using Fin.induction with
  | zero => simp
  | succ i _ =>
    have : i.succ.castSucc = i.castSucc.succ := rfl
    rw! (castMode := .all) [this]
    simp only [induction_succ]
    congr

theorem induction_tail {n : ℕ} {motive : Fin (n + 2) → Sort*} {zero : motive 0}
    {succ : ∀ i : Fin (n + 1), motive i.castSucc → motive i.succ} {i : Fin (n + 1)} :
      induction (motive := motive) zero succ i.succ =
        induction (motive := Fin.tail motive) (succ 0 zero) (fun j x => succ j.succ x) i := by
  induction i using Fin.induction with
  | zero => simp only [succ_zero_eq_one, induction_zero]; rfl
  | succ i ih =>
    simp
    have : i.succ.castSucc = i.castSucc.succ := rfl
    rw! (castMode := .all) [this, ih]

/-- `Fin.induction` on `m + n` for `i ≤ m` steps is equivalent to `Fin.induction` on `m` for `i`
  steps. -/
theorem induction_append_left {m n : ℕ} {motive : Fin (m + n + 1) → Sort*} {zero : motive 0}
    {succ : ∀ i : Fin (m + n), motive i.castSucc → motive i.succ} {i : Fin (m + 1)} :
      induction (motive := motive) zero succ ⟨i, by omega⟩ =
        @induction m (fun j => motive ⟨j, by omega⟩) zero (fun j x => succ ⟨j, by omega⟩ x) i := by
  induction i using Fin.induction with
  | zero => simp [induction_zero, Fin.cast]
  | succ i ih =>
    simp at ih ⊢
    have : (⟨i.1 + 1, by omega⟩ : Fin (m + n + 1)) = (⟨i, by omega⟩ : Fin (m + n)).succ := rfl
    rw! (castMode := .all) [this, induction_succ, ih]

/-- `Fin.induction` on `m + n` for `m + i` steps is equivalent to `Fin.induction` on `n` on `i`
  steps on the result of `Fin.induction` on `m`. -/
theorem induction_append_right {m n : ℕ} {motive : Fin (m + n + 1) → Sort*} {zero : motive 0}
  {succ : ∀ i : Fin (m + n), motive i.castSucc → motive i.succ} {i : Fin (n + 1)} :
    induction zero succ (i.natAdd m) =
      @induction n (fun i => motive (i.natAdd m))
        (@induction m (fun j => motive (Fin.cast (by omega) (j.castAdd n)))
          zero (fun j x => succ (j.castAdd n) x) (last m))
        (fun i x => succ (i.natAdd m) x) i := by
  induction i using Fin.induction with
  | zero =>
    simp [castAdd, castLE, last, natAdd]
    rw [induction_append_left (i := ⟨m, by omega⟩)]
    rfl
  | succ i ih =>
    simp [← ih]
    have : natAdd m i.succ = (natAdd m i).succ := rfl
    rw! (castMode := .all) [this, induction_succ]
    rfl

/-- `Fin.insertNth 0` is equivalent to `Fin.cases`. -/
theorem insertNth_zero_eq_cases {n : ℕ} {α : Fin (n + 1) → Sort u} :
    insertNth 0 = cases (motive := α) := by
  funext x p j
  induction j using Fin.cases with
  | zero => simp only [insertNth, succAboveCases, ↓reduceDIte, cases_zero]
  | succ j =>
    simp only [insertNth, succAboveCases, not_lt_zero, ↓reduceDIte, cases_succ, Fin.succ_ne_zero]
    congr

section Append

variable {m n : ℕ} {α β : Sort*}

theorem append_comp {a : Fin m → α} {b : Fin n → α} (f : α → β) :
    append (f ∘ a) (f ∘ b) = f ∘ append a b := by
  funext i
  simp only [append, addCases, comp_apply, eq_rec_constant]
  by_cases h : i < m <;> simp only [h, ↓reduceDIte]

theorem append_comp' {a : Fin m → α} {b : Fin n → α} (f : α → β)
    (i : Fin (m + n)) : append (f ∘ a) (f ∘ b) i = f (append a b i) := by
  simp only [append_comp, comp_apply]

theorem addCases_left' {motive : Fin (m + n) → Sort*}
    {left : (i : Fin m) → motive (castAdd n i)} {right : (j : Fin n) → motive (natAdd m j)}
    {i : Fin m} (j : Fin (m + n)) (h : j = castAdd n i) :
      addCases (motive := motive) left right j = h ▸ (left i) := by
  subst h
  simp only [addCases_left]

theorem addCases_right' {motive : Fin (m + n) → Sort*}
    {left : (i : Fin m) → motive (castAdd n i)} {right : (j : Fin n) → motive (natAdd m j)}
    {i : Fin n} (j : Fin (m + n)) (h : j = natAdd m i) :
      addCases (motive := motive) left right j = h ▸ (right i) := by
  subst h
  simp only [addCases_right]

theorem append_left' {u : Fin m → α} {v : Fin n → α} {i : Fin m}
    (j : Fin (m + n)) (h : j = castAdd n i) : append u v j = u i := by
  subst h
  simp only [append_left]

theorem append_right' {u : Fin m → α} {v : Fin n → α} {i : Fin n}
    (j : Fin (m + n)) (h : j = natAdd m i) : append u v j = v i := by
  subst h
  simp only [append_right]

theorem append_left_injective (b : Fin n → α) : Function.Injective (@Fin.append m n α · b) := by
  intro a a' h
  simp only at h
  ext i
  have : append a b (castAdd n i) = append a' b (castAdd n i) := by rw [h]
  simp only [append_left] at this
  exact this

theorem append_right_injective (a : Fin m → α) : Function.Injective (@Fin.append m n α a) := by
  intro b b' h
  ext i
  have : append a b (natAdd m i) = append a b' (natAdd m i) := by rw [h]
  simp only [append_right] at this
  exact this

end Append

/-- Version of `Fin.addCases` that splits the motive into two dependent vectors `α` and `β`, and
  the return type is `Fin.append α β`. -/
def addCases' {m n : ℕ} {α : Fin m → Sort u} {β : Fin n → Sort u} (left : (i : Fin m) → α i)
    (right : (j : Fin n) → β j) (i : Fin (m + n)) : append α β i := by
  refine addCases ?_ ?_ i <;> intro j <;> simp
  · exact left j
  · exact right j

@[simp]
theorem addCases'_left {m n : ℕ} {α : Fin m → Sort u} {β : Fin n → Sort u}
    (left : (i : Fin m) → α i) (right : (j : Fin n) → β j) (i : Fin m) :
      addCases' left right (Fin.castAdd n i) = (Fin.append_left α β i) ▸ (left i) := by
  simp [addCases', cast_eq_iff_heq]

@[simp]
theorem addCases'_right {m n : ℕ} {α : Fin m → Sort u} {β : Fin n → Sort u}
    (left : (i : Fin m) → α i) (right : (j : Fin n) → β j) (i : Fin n) :
      addCases' left right (Fin.natAdd m i) = (Fin.append_right α β i) ▸ (right i) := by
  simp [addCases', cast_eq_iff_heq]

-- theorem addCases'_heq_addCases {m n : ℕ} {α : Fin m → Sort u} {β : Fin n → Sort u}
--     (left : (i : Fin m) → α i) (right : (j : Fin n) → β j) :
--       HEq (addCases' left right) = addCases (motive := append α β) left right := by
--   ext i
--   refine addCasesFn_iff.mpr (fun i => ?_)
--   simp [addCases']

variable {n : ℕ} {α : Fin n → Sort u}

theorem take_addCases'_left {n' : ℕ} {β : Fin n' → Sort u} (m : ℕ) (h : m ≤ n)
    (u : (i : Fin n) → α i) (v : (j : Fin n') → β j) (i : Fin m) :
    take m (Nat.le_add_right_of_le h) (addCases' u v) i =
      (append_left α β (castLE h i)) ▸ (take m h u i) := by
  have : i < n := Nat.lt_of_lt_of_le i.isLt h
  simp [take_apply, addCases', addCases, this, cast_eq_iff_heq, castLT, castLE]

-- theorem take_addCases'_right {n' : ℕ} {β : Fin n' → Sort u} (m : ℕ) (h : m ≤ n')
--     (u : (i : Fin n) → α i) (v : (j : Fin n') → β j) (i : Fin (n + m)) :
--       take (n + m) (Nat.add_le_add_left h n) (addCases' u v) i =
--         addCases' u (take m h v) i := by
--   have : i < n := Nat.lt_of_lt_of_le i.isLt h
--   simp [take_apply, addCases', addCases, this, cast_eq_iff_heq, castLT, castLE]
--   have {i : Fin m} : castLE (Nat.le_add_right_of_le h) i = natAdd n (castLE h i) := by congr
--   refine (Fin.heq_fun_iff' rfl (fun i => ?_)).mpr (fun i => ?_)
--   · sorry
--     simp only [append_right, cast_eq_self]
--   · rw [take, this]
--     simp [addCases_right]


/-- Take the last `m` elements of a finite vector -/
def rtake (m : ℕ) (h : m ≤ n) (v : (i : Fin n) → α i) :
    (i : Fin m) → α (Fin.cast (Nat.sub_add_cancel h) (natAdd (n - m) i)) :=
  fun i => v (Fin.cast (Nat.sub_add_cancel h) (natAdd (n - m) i))

@[simp]
theorem rtake_apply (v : (i : Fin n) → α i) (m : ℕ) (h : m ≤ n)
    (i : Fin m) : rtake m h v i = v (Fin.cast (Nat.sub_add_cancel h) (natAdd (n - m) i)) := rfl

@[simp]
theorem rtake_zero {n : ℕ} {α : Sort u} (v : Fin n → α) :
    rtake 0 (by omega) v = fun i => Fin.elim0 i := by ext i; exact Fin.elim0 i

@[simp]
theorem rtake_self {n : ℕ} {α : Sort u} (v : Fin n → α) :
    rtake n (by omega) v = v := by ext i; simp [rtake, Fin.natAdd]

-- @[simp]
-- theorem rtake_succ {n : ℕ} {α : Sort u} (v : Fin n → α) (m : Fin (n + 1)) :
--     rtake v (Fin.succ m) = Fin.addCases (v (Fin.cast (by omega) (Fin.natAdd (n - m) m)))
--       (rtake (v ∘ Fin.succ) m) := by
--   ext i <;> simp [rtake, Fin.natAdd]

-- @[simp]
-- theorem rtake_eq_take_rev {n : ℕ} {α : Sort u} (v : Fin n → α) (m : Fin (n + 1)) :
--     rtake v m = take v m ∘ Fin.rev := by
--   ext i
--   simp [rtake, take, Fin.natAdd, Fin.cast, Fin.rev]
--   congr;

-- @[simp]
-- theorem take_rtake_append {n : ℕ} {α : Sort u} (v : Fin n → α) (m : Fin (n + 1)) :
--     fun i => Fin.addCases (take v m) (rtake v (n - m)) i = v := by
--   ext i
--   refine Fin.addCases ?_ ?_ i <;> intro j <;> simp [take, rtake]
--   · exact v j
--   · exact v (Fin.addNat j (n - m))

/-
* `Fin.drop`: Given `h : m ≤ n`, `Fin.drop m h v` for a `n`-tuple `v = (v 0, ..., v (n - 1))` is the
  `(n - m)`-tuple `(v m, ..., v (n - 1))`.
-/
section Drop

/-- Drop the first `m` elements of an `n`-tuple where `m ≤ n`, returning an `(n - m)`-tuple. -/
def drop (m : ℕ) (h : m ≤ n) (v : (i : Fin n) → α i) :
    (i : Fin (n - m)) → α (Fin.cast (Nat.sub_add_cancel h) (addNat i m)) :=
  fun i ↦ v (Fin.cast (Nat.sub_add_cancel h) (addNat i m))

@[simp]
theorem drop_apply (m : ℕ) (h : m ≤ n) (v : (i : Fin n) → α i) (i : Fin (n - m)) :
    (drop m h v) i = v (Fin.cast (Nat.sub_add_cancel h) (addNat i m)) := rfl

@[simp]
theorem drop_zero (v : (i : Fin n) → α i) : drop 0 n.zero_le v = v := by
  ext i
  simp only [Nat.sub_zero, Nat.add_zero, addNat, Fin.eta, cast_eq_self, drop_apply]

@[simp]
theorem drop_one {α : Fin (n + 1) → Sort*} (v : (i : Fin (n + 1)) → α i) :
    drop 1 (Nat.le_add_left 1 n) v = tail v := by
  ext i
  simp only [drop, tail]
  congr

@[simp]
theorem drop_of_succ {α : Fin (n + 1) → Sort*} (v : (i : Fin (n + 1)) → α i) :
    drop n n.le_succ v = fun i => v (Fin.cast (Nat.sub_add_cancel n.le_succ) (addNat i n)) := by
  ext i
  simp only [drop]

-- @[simp]
-- theorem drop_all (v : (i : Fin n) → α i) :
--     HEq (drop n (le_refl n) v)
--       (fun (i : Fin 0) ↦
-- @elim0 (α (Fin.cast (Nat.sub_add_cancel (le_refl n)) (i.addNat n))) i) := by
--   sorry
--   refine (Fin.heq_fun_iff ?_).mpr ?_
--   · simp
--   · intro i

theorem drop_tail {α : Fin (n + 1) → Sort*} (m : ℕ) (h : m ≤ n) (v : (i : Fin (n + 1)) → α i) :
    HEq (drop m h (tail v)) (drop m.succ (Nat.succ_le_succ h) v) := by
  refine (Fin.heq_fun_iff' (Nat.succ_sub_succ_eq_sub n m).symm (fun i => by congr)).mpr ?_
  intro i
  simp [drop, tail]
  congr

theorem drop_repeat {α : Type*} {n' : ℕ} (m : ℕ) (h : m ≤ n) (a : Fin n' → α) :
    HEq (drop (m * n') (Nat.mul_le_mul_right n' h) (Fin.repeat n a)) (Fin.repeat (n - m) a) :=
  (Fin.heq_fun_iff (Nat.sub_mul n m n').symm).mpr (fun i => by simp [cast, modNat])

end Drop

section Sum

-- Append multiple `Fin` tuples?

def castSum (l : List ℕ) {n : ℕ} (h : n ∈ l) : Fin n → Fin l.sum := fun i =>
  match l with
  | [] => by contradiction
  | n' :: l' => by
    simp only [List.sum_cons]
    by_cases hi : n = n'
    · exact castAdd l'.sum (Fin.cast hi i)
    · exact natAdd n' (castSum l' (List.mem_of_ne_of_mem hi h) i)

theorem castSum_castLT {l' : List ℕ} {i : ℕ} (j : Fin i) :
    castSum (i :: l') (by simp) j =
      castLT j (Nat.lt_of_lt_of_le j.isLt (List.le_sum_of_mem (by simp))) := by
  simp [castSum, castAdd, castLE, castLT]

theorem castSum_castAdd {n m : ℕ} (i : Fin n) : castSum [n, m] (by simp) i = castAdd m i := by
  simp [castSum]

def sumCases {l : List ℕ} {motive : Fin l.sum → Sort*}
    (cases : ∀ (n : ℕ) (h : n ∈ l) (i : Fin n), motive (castSum l h i))
    (i : Fin l.sum) : motive i := match l with
  | [] => by simp only [List.sum_nil] at i; exact elim0 i
  | n' :: l' => by
    simp only [List.sum_cons] at i
    by_cases hi : i < n'
    · convert cases n' (by simp) ⟨i.val, hi⟩
      simp [castSum]
    · have hj' : i.val - n' < l'.sum := by sorry
      sorry
      -- refine sumCases (l := l') (motive := motive ∘ natAdd i') ?_ ⟨j.val - i', hj'⟩

end Sum

section FinSigmaFinEquiv

variable {n : ℕ}

def map {α β : Fin n → Sort*} (f : (i : Fin n) → α i → β i) (a : (i : Fin n) → α i) :
    (i : Fin n) → β i := fun i => f i (a i)

def range (n : ℕ) : Fin n → ℕ := fun i => i

def ranges {n : ℕ} (a : Fin n → ℕ) : (i : Fin n) → Fin (a i) → ℕ :=
  match n with
  | 0 => fun i => elim0 i
  | n + 1 => fun i => by
    by_cases h : i = 0
    · exact val
    · letI rest := ranges (tail a) (i.pred h)
      simp only [tail, pred, subNat_one_succ] at rest
      exact fun j => rest j + a 0

theorem ranges_eq_ranges_list {a : Fin n → ℕ} :
    List.ofFn (fun i => List.ofFn (ranges a i)) = List.ranges (List.ofFn a) := by
  induction n using Nat.strongRec with
  | ind n IH => sorry

/-- Find the first index `i` such that `k` is smaller than `∑ j < i, a j`, and return `none`
  otherwise.

  This is the dependent version of `Fin.divNat`.
  -/
def divSum? {m : ℕ} (n : Fin m → ℕ) (k : ℕ) : Option (Fin m) :=
  find (fun i => k < ∑ j, n (castLE i.isLt j))

theorem divSum?_is_some_iff_lt_sum {m : ℕ} {n : Fin m → ℕ} {k : ℕ} :
    (divSum? n k).isSome ↔ k < ∑ i, n i := by
  constructor
  · intro h
    simp only [divSum?, Nat.succ_eq_add_one, castLE, isSome_find_iff] at h
    obtain ⟨i, hi⟩ := h
    have : i.val + 1 + (m - i.val - 1) = m := by omega
    rw [← Fin.sum_congr' _ this, Fin.sum_univ_add]
    simp only [cast, coe_castAdd, coe_natAdd, gt_iff_lt]
    exact Nat.lt_add_right _ hi
  · intro isLt
    have : m ≠ 0 := fun h => by subst h; simp at isLt
    refine Fin.isSome_find_iff.mpr ?_
    have hm : (m - 1) + 1 = m := by omega
    refine ⟨Fin.cast hm (Fin.last (m - 1)), ?_⟩
    simp only [coe_cast, val_last, Nat.succ_eq_add_one, Fin.castLE_of_eq hm,
        Fin.sum_congr' n hm, isLt]

def divSum {m : ℕ} {n : Fin m → ℕ} (k : Fin (∑ j, n j)) : Fin m :=
  (divSum? n k).get (divSum?_is_some_iff_lt_sum.mpr k.isLt)

theorem sum_le_of_divSum?_eq_some {m : ℕ} {n : Fin m → ℕ} {k : Fin (∑ j, n j)} {i : Fin m}
    (hi : divSum? n k = some i) : ∑ j : Fin i, n (castLE i.isLt.le j) ≤ k := by
  by_cases hi' : 0 = i.val
  · rw [← Fin.sum_congr' _ hi']
    simp only [Finset.univ_eq_empty, Finset.sum_empty, _root_.zero_le]
  · have : (i.val - 1) + 1 = i.val := by omega
    rw [← Fin.sum_congr' _ this]
    have := Fin.find_min (Option.mem_def.mp hi) (j := ⟨i.val - 1, by omega⟩) <| Fin.lt_def.mpr
      (by simp only [and_true]; omega)
    exact not_lt.mp this

def modSum {m : ℕ} {n : Fin m → ℕ} (k : Fin (∑ j, n j)) : Fin (n (divSum k)) :=
  ⟨k - ∑ j, n (Fin.castLE (divSum k).isLt.le j), by
    have divSum_mem : divSum k ∈ divSum? n k := by
      simp only [divSum, divSum?, Option.mem_def, Option.some_get]
    have hk : k < ∑ j, n (Fin.castLE (divSum k).isLt j) := Fin.find_spec _ divSum_mem
    simp only [Fin.sum_univ_succAbove _ (Fin.last (divSum k)), val_last, succAbove_last] at hk
    rw [Nat.sub_lt_iff_lt_add' (sum_le_of_divSum?_eq_some divSum_mem)]
    rw [add_comm]
    exact hk⟩

open Finset in
/-- Equivalence between `(i : Fin m) × Fin (n i)` and `Fin (∑ i, n i)`.

Put this as the prime version since it already exists in mathlib (though with a different definition
that's not def'eq to this one). -/
def finSigmaFinEquiv' {m : ℕ} {n : Fin m → ℕ} : (i : Fin m) × Fin (n i) ≃ Fin (∑ i, n i) :=
  .ofRightInverseOfCardLE (le_of_eq <| by simp_rw [Fintype.card_sigma, Fintype.card_fin])
    (fun ⟨i, j⟩ => ⟨∑ k, n (Fin.castLE i.isLt.le k) + j, by
      have hi : i.val + 1 + (m - i.val - 1) = m := by omega
      conv_rhs => rw [← Fin.sum_congr' n hi, Fin.sum_univ_add, Fin.sum_univ_add, add_assoc]
      have hk {k : Fin i} : Fin.castLE i.isLt.le k =
            Fin.cast hi (Fin.castAdd (m - i - 1) (Fin.castAdd 1 k)) := by
        simp only [Fin.castLE, Fin.cast, Fin.coe_castAdd]
      simp_rw [hk, Nat.add_lt_add_iff_left, univ_unique, sum_singleton]
      exact Nat.lt_add_right _ (by simp only [Fin.cast, Fin.coe_castAdd, Fin.coe_natAdd,
          Fin.val_eq_zero, add_zero, Fin.is_lt])⟩)
    (fun k => ⟨k.divSum, k.modSum⟩)
    (by
      intro a
      induction n using Fin.consInduction with
      | h0 =>
        simp only [univ_eq_empty, sum_empty] at a
        exact Fin.elim0 a
      | h =>
        ext
        exact Nat.add_sub_cancel' (Fin.sum_le_of_divSum?_eq_some (Option.some_get _).symm))

@[simp]
theorem finSigmaFinEquiv'_apply {m : ℕ} {n : Fin m → ℕ} (k : (i : Fin m) × Fin (n i)) :
    (finSigmaFinEquiv' k : ℕ) = ∑ i : Fin k.1, n (Fin.castLE k.1.isLt.le i) + k.2 := rfl

theorem finSigmaFinEquiv'_pair {m : ℕ} {n : Fin m → ℕ} (i : Fin m) (k : Fin (n i)) :
    (finSigmaFinEquiv' ⟨i, k⟩ : ℕ) = ∑ j, n (Fin.castLE i.isLt.le j) + k := by
  simp only [finSigmaFinEquiv', ↓reduceDIte, Equiv.ofRightInverseOfCardLE_apply]

end FinSigmaFinEquiv

section Join

variable {a : Fin n → ℕ} {α : (i : Fin n) → (j : Fin (a i)) → Sort*}

def join (v : (i : Fin n) → (j : Fin (a i)) → α i j) (k : Fin (∑ i, a i)) : α k.divSum k.modSum :=
  v k.divSum k.modSum

variable {v : (i : Fin n) → (j : Fin (a i)) → α i j}

@[simp]
theorem join_zero {a : Fin 0 → ℕ} {α : (i : Fin 0) → (j : Fin (a i)) → Sort*}
    {v : (i : Fin 0) → (j : Fin (a i)) → α i j} :
    join v = fun i => Fin.elim0 i := by
  funext i; exact Fin.elim0 i

-- theorem join_one {a : Fin 1 → ℕ} {α : (i : Fin 1) → (j : Fin (a i)) → Sort*}
--     {v : (i : Fin 1) → (j : Fin (a i)) → α i j} :
--     join v = v 0 := by
--   funext i; exact Fin.elim0 i

theorem join_addCases : True := sorry

theorem join_eq_addCases : True := sorry

theorem join_eq_join_list : True := sorry

end Join

section OptionEquivPrime

-- Experimenting with `Fin n` instead of `Fin (n + 1)`, but it seems we'd need to re-define every
-- existing `Fin` functions, which is bad

variable {n : ℕ}

def finSuccEquivNth' (i : Fin n) : Fin n ≃ Option (Fin (n - 1)) := by
  haveI : n = (n - 1) + 1 := (Nat.sub_eq_iff_eq_add (Nat.zero_lt_of_lt i.isLt)).mp rfl
  exact Equiv.trans (Equiv.cast (congrArg _ this)) (finSuccEquiv' (Fin.cast this i))

end OptionEquivPrime

section Fold

/-- Congruence for `dfoldl` -/
theorem dfoldl_congr {n : ℕ}
    {α α' : Fin (n + 1) → Type u}
    {f : (i : Fin n) → α i.castSucc → α i.succ}
    {f' : (i : Fin n) → α' i.castSucc → α' i.succ}
    {init : α 0} {init' : α' 0}
    (hα : ∀ i, α i = α' i)
    (hf : ∀ i a, f i a = (cast (hα _).symm (f' i (cast (hα _) a))))
    (hinit : init = cast (hα 0).symm init') :
      dfoldl n α f init = cast (hα (last n)).symm (dfoldl n α' f' init') := by
  have hα' : α = α' := funext hα
  subst hα'
  simp_all only [cast_eq]
  have hf' : f = f' := funext₂ hf
  subst hf'
  subst hinit
  rfl

/-- Congruence for `dfoldl` whose type vectors are indexed by `ι` and have a `DepCast` instance

Note that we put `cast` (instead of `dcast`) in the theorem statement for easier matching,
but `dcast` inside the hypotheses for downstream proving. -/
theorem dfoldl_congr_dcast {n : ℕ}
    {ι : Type v} {α α' : Fin (n + 1) → ι} {β : ι → Type u} [DepCast ι β]
    {f : (i : Fin n) → β (α i.castSucc) → β (α i.succ)}
    {f' : (i : Fin n) → β (α' i.castSucc) → β (α' i.succ)}
    {init : β (α 0)} {init' : β (α' 0)}
    (hα : ∀ i, α i = α' i)
    (hf : ∀ i a, f i a = (dcast (hα _).symm (f' i (dcast (hα _) a))))
    (hinit : init = dcast (hα 0).symm init') :
      dfoldl n (fun i => β (α i)) f init =
        cast (by have := funext hα; subst this; simp) (dfoldl n (fun i => β (α' i)) f' init') := by
  have hα' : α = α' := funext hα
  cases hα'
  simp_all [dcast_id, comp_apply]
  simp at hf
  have hf' : f = f' := funext₂ hf
  cases hf'
  cases hinit
  rfl

/-- Distribute `dcast` inside `dfoldl`. Requires the minimal condition of `α = α'` -/
theorem dfoldl_dcast {ι : Type v} {β : ι → Type u} [DepCast ι β]
    {n : ℕ} {α α' : Fin (n + 1) → ι}
    {f : (i : Fin n) → β (α i.castSucc) → β (α i.succ)} {init : β (α 0)}
    (hα : ∀ i, α i = α' i) :
      dcast (hα (last n)) (dfoldl n (fun i => β (α i)) f init) =
        dfoldl n (fun i => β (α' i))
          (fun i a => dcast (hα _) (f i (dcast (hα _).symm a))) (dcast (hα 0) init) := by
  have hα' : α = α' := funext hα
  subst hα'
  simp_all [dcast_id, comp_apply]

-- theorem dfoldl_dcast₂ {n : ℕ}
--     {ι₁ : Type v} {ι₂ : ι₁ → Type w} {α α' : Fin (n + 1) → (i : ι₁) → ι₂ i}
--     {β : (i : ι₁) → ι₂ i → Type u}
--     {f : (i : Fin n) → β (α i.castSucc) → β (α i.succ) (ι₂ (α i.succ))}
--     {f' : (i : Fin n) → β (α' i.castSucc) → β (α' i.succ)}
--     {init : β (α 0)} {init' : β (α' 0)}
--     (hα : ∀ i, α i = α' i)
--     (hf : ∀ i a, f i a = (cast (congrArg β (hα _)).symm (f' i (cast (congrArg β (hα _)) a))))
--     (hinit : init = cast (congrArg β (hα 0).symm) init') :
--       dfoldl n (β ∘ α) f init =
--         cast (congrArg β (hα (last n)).symm) (dfoldl n (β ∘ α') f' init') := by
--   have hα' : α = α' := funext hα
--   subst hα'
--   simp_all
--   have hf' : f = f' := funext₂ hf
--   subst hf'
--   subst hinit
--   rfl

end Fold

section Lift

variable {α : Type*}
         {m n : ℕ}

/-
  Basic ad-hoc lifting;
  - `liftF : (Fin n → α) → ℕ → α`
  - `liftF` : (ℕ → α) → Fin n → α
  These invert each other assuming appropriately-bounded domains.

  These are specialised versions of true lifts that uses `Nonempty` / `Inhabited`
  and take the complement of the finite set which is the domain of the function being lifted.
-/

variable [Zero α] {f : ℕ → α} {f' : Fin n → α}

/--
  `liftF` lifts functions over domains `Fin n` to functions over domains `ℕ`
  by returning `0` on points `≥ n`.
-/
def liftF (f : Fin n → α) : ℕ → α :=
  fun m ↦ if h : m < n then f ⟨m, h⟩ else 0

/--
  `liftF'` lifts functions over domains `ℕ` to functions over domains `Fin n`
  by taking the obvious injection.
-/
def liftF' (f : ℕ → α) : Fin n → α :=
  fun m ↦ f m.1

open Fin (liftF' liftF)

@[simp]
lemma liftF_succ {f : Fin (n + 1) → α} : liftF f n = f ⟨n, Nat.lt_add_one _⟩ := by
  aesop (add simp liftF)

lemma liftF'_liftF_of_lt {k : Fin m} (h : k < n) :
  liftF' (n := m) (liftF (n := n) f') k = f' ⟨k, by omega⟩ := by
  aesop (add simp [liftF, liftF'])

@[simp]
lemma liftF'_liftF_succ {f : Fin (n + 1) → α} {x : Fin n} :
  liftF' (liftF (n := n + 1) f) x = f x.castSucc := by
  aesop (add simp [liftF, liftF']) (add safe (by omega))

@[simp]
lemma liftF'_liftF : Function.LeftInverse liftF' (liftF (α := α) (n := n)) := by
  aesop (add simp [Function.LeftInverse, liftF, liftF'])

lemma liftF_liftF'_of_lt (h : m < n) : liftF (liftF' (n := n) f) m = f m := by
  aesop (add simp liftF)

@[simp]
lemma liftF_liftF'_succ : liftF (liftF' (n := n + 1) f) n = f n := by
  aesop (add simp liftF)

lemma liftF_eval {f : Fin n → α} {i : Fin n} :
  liftF f i.val = f i := by
  aesop (add simp liftF)

lemma liftF_ne_0 {f : Fin n → α} {i : ℕ}
  (h : liftF f i ≠ 0)
  : i < n := by
  aesop (add simp liftF)

@[simp]
lemma liftF_0_eq_0
  : liftF (fun (_ : Fin n) ↦ (0 : α)) = (fun _ ↦ (0 : α)) := by
  aesop (add simp liftF)

@[simp]
lemma liftF'_0_eq_0
  : liftF' (fun _ ↦ (0 : α)) = (fun (_ : Fin n) ↦ (0 : α)) := by
  aesop (add simp liftF')

abbrev contract (m : ℕ) (f : Fin n → α) := liftF (liftF' (n := m) (liftF f))

open Fin (contract)

lemma contract_eq_liftF_of_lt {k : ℕ} (h₁ : k < m) :
  contract m f' k = liftF f' k := by
  aesop (add simp [contract, liftF, liftF'])

attribute [simp] contract.eq_def

variable {F : Type} [Field F] {p : Polynomial F}

open Polynomial

lemma eval_liftF_of_lt {f : Fin m → F} (h : n < m) :
  eval (liftF f n) p = eval (f ⟨n, h⟩) p := by
  aesop (add simp liftF)

<<<<<<< HEAD
=======
end Lift

>>>>>>> 7b3c5416
end Fin<|MERGE_RESOLUTION|>--- conflicted
+++ resolved
@@ -747,9 +747,6 @@
   eval (liftF f n) p = eval (f ⟨n, h⟩) p := by
   aesop (add simp liftF)
 
-<<<<<<< HEAD
-=======
 end Lift
 
->>>>>>> 7b3c5416
 end Fin