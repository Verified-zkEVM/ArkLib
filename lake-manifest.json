--- conflicted
+++ resolved
@@ -21,7 +21,6 @@
    "inputRev": "lean4.18.0",
    "inherited": false,
    "configFile": "lakefile.lean"},
-<<<<<<< HEAD
   {"url": "https://github.com/Ferinko/VCV-io.git",
    "type": "git",
    "subDir": null,
@@ -32,52 +31,31 @@
    "inputRev": "Ferinko/4.21.0-rc1",
    "inherited": false,
    "configFile": "lakefile.lean"},
-=======
->>>>>>> 4bb66841
   {"url": "https://github.com/leanprover/doc-gen4",
    "type": "git",
    "subDir": null,
    "scope": "",
-<<<<<<< HEAD
    "rev": "1764c17156e5b8ecc75934f5a3bc76f3b06c14e8",
    "name": "«doc-gen4»",
    "manifestFile": "lake-manifest.json",
    "inputRev": "v4.21.0-rc1",
-=======
-   "rev": "efe744c75a6ab384619513b9762db1cfc40b0fe4",
-   "name": "«doc-gen4»",
-   "manifestFile": "lake-manifest.json",
-   "inputRev": "v4.20.0",
->>>>>>> 4bb66841
    "inherited": false,
    "configFile": "lakefile.lean"},
   {"url": "https://github.com/dtumad/VCV-io.git",
    "type": "git",
    "subDir": null,
    "scope": "",
-<<<<<<< HEAD
    "rev": "4e57d17bdc121dc17f25f2d8240a584c76a3a66e",
    "name": "mathlib",
    "manifestFile": "lake-manifest.json",
    "inputRev": "v4.21.0-rc1",
-=======
-   "rev": "32ab43244526ac28c2dae2319a211bf5111c8ce3",
-   "name": "VCVio",
-   "manifestFile": "lake-manifest.json",
-   "inputRev": "v4.20.0",
->>>>>>> 4bb66841
    "inherited": false,
    "configFile": "lakefile.lean"},
   {"url": "https://github.com/mhuisi/lean4-cli",
    "type": "git",
    "subDir": null,
-<<<<<<< HEAD
    "scope": "leanprover",
    "rev": "1606fed39cd8bd366f8a192e6558972af869efa6",
-=======
-   "scope": "",
-   "rev": "4f22c09e7ded721e6ecd3cf59221c4647ca49664",
->>>>>>> 4bb66841
    "name": "Cli",
    "manifestFile": "lake-manifest.json",
    "inputRev": "main",
@@ -127,11 +105,7 @@
    "type": "git",
    "subDir": null,
    "scope": "leanprover-community",
-<<<<<<< HEAD
    "rev": "91ce5a8051438870cbb4e3c68cd12e23ace713b1",
-=======
-   "rev": "2ac43674e92a695e96caac19f4002b25434636da",
->>>>>>> 4bb66841
    "name": "plausible",
    "manifestFile": "lake-manifest.json",
    "inputRev": "main",
@@ -151,11 +125,7 @@
    "type": "git",
    "subDir": null,
    "scope": "leanprover-community",
-<<<<<<< HEAD
    "rev": "d554d45b37832f5f8e8797ac0b00be585c8aea49",
-=======
-   "rev": "a11bcb5238149ae5d8a0aa5e2f8eddf8a3a9b27d",
->>>>>>> 4bb66841
    "name": "importGraph",
    "manifestFile": "lake-manifest.json",
    "inputRev": "main",
@@ -165,28 +135,17 @@
    "type": "git",
    "subDir": null,
    "scope": "leanprover-community",
-<<<<<<< HEAD
    "rev": "7518acaafc0ba29be6de6c3f37637fe4148b72cb",
    "name": "proofwidgets",
    "manifestFile": "lake-manifest.json",
    "inputRev": "v0.0.61",
-=======
-   "rev": "21e6a0522cd2ae6cf88e9da99a1dd010408ab306",
-   "name": "proofwidgets",
-   "manifestFile": "lake-manifest.json",
-   "inputRev": "v0.0.60",
->>>>>>> 4bb66841
    "inherited": true,
    "configFile": "lakefile.lean"},
   {"url": "https://github.com/leanprover-community/aesop",
    "type": "git",
    "subDir": null,
    "scope": "leanprover-community",
-<<<<<<< HEAD
    "rev": "c548baa6d2ed727c6e9b30ff627b7c67fda4a54c",
-=======
-   "rev": "ddfca7829bf8aa4083cdf9633935dddbb28b7b2a",
->>>>>>> 4bb66841
    "name": "aesop",
    "manifestFile": "lake-manifest.json",
    "inputRev": "master",
@@ -196,11 +155,7 @@
    "type": "git",
    "subDir": null,
    "scope": "leanprover-community",
-<<<<<<< HEAD
    "rev": "f827c08bdd5044b75f0fdc3178c0c600e818b76f",
-=======
-   "rev": "2865ea099ab1dd8d6fc93381d77a4ac87a85527a",
->>>>>>> 4bb66841
    "name": "Qq",
    "manifestFile": "lake-manifest.json",
    "inputRev": "master",
@@ -210,11 +165,7 @@
    "type": "git",
    "subDir": null,
    "scope": "leanprover-community",
-<<<<<<< HEAD
    "rev": "3aafa48516440d6038efb626660c74dec6e640da",
-=======
-   "rev": "7a0d63fbf8fd350e891868a06d9927efa545ac1e",
->>>>>>> 4bb66841
    "name": "batteries",
    "manifestFile": "lake-manifest.json",
    "inputRev": "main",
