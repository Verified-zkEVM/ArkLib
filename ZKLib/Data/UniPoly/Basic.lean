--- conflicted
+++ resolved
@@ -480,15 +480,6 @@
 instance : NatCast (UniPoly R) := ⟨fun n => UniPoly.C (n : R)⟩
 instance : IntCast (UniPoly R) := ⟨fun n => UniPoly.C (n : R)⟩
 
-<<<<<<< HEAD
-/-- Convert a `UniPoly` to a `Polynomial`. -/
-noncomputable def toPoly (p : UniPoly R) : Polynomial R :=
-  p.eval₂ Polynomial.C Polynomial.X
-
-alias ofPoly := Polynomial.toImpl
-
-=======
->>>>>>> 8dcd9c5a
 /-- Return a bound on the degree of a `UniPoly` as the size of the underlying array
 (and `⊥` if the array is empty). -/
 def degreeBound (p : UniPoly R) : WithBot Nat :=
